--- conflicted
+++ resolved
@@ -254,13 +254,8 @@
 // -- init stub ---
 // ChaincodeInvocation functionality
 
-<<<<<<< HEAD
-func (stub *ChaincodeStub) init(handler *Handler, uuid string, secContext *pb.ChaincodeSecurityContext) {
-	stub.UUID = uuid
-=======
-func (stub *ChaincodeStub) init(txid string, secContext *pb.ChaincodeSecurityContext) {
+func (stub *ChaincodeStub) init(handler *Handler, txid string, secContext *pb.ChaincodeSecurityContext) {
 	stub.TxID = txid
->>>>>>> 0e69b6dc
 	stub.securityContext = secContext
 	stub.args = [][]byte{}
 	newCI := pb.ChaincodeInput{}
@@ -278,7 +273,7 @@
 	allargs := util.ToChaincodeArgs(funargs...)
 	newCI := pb.ChaincodeInput{Args: allargs}
 	pl, _ := proto.Marshal(&newCI)
-	stub.init(&Handler{}, "TEST-uuid", &pb.ChaincodeSecurityContext{Payload: pl})
+	stub.init(&Handler{}, "TEST-txid", &pb.ChaincodeSecurityContext{Payload: pl})
 	return &stub
 }
 
@@ -295,51 +290,31 @@
 // same transaction context; that is, chaincode calling chaincode doesn't
 // create a new transaction message.
 func (stub *ChaincodeStub) InvokeChaincode(chaincodeName string, args [][]byte) ([]byte, error) {
-<<<<<<< HEAD
-	return stub.handler.handleInvokeChaincode(chaincodeName, args, stub.UUID)
-=======
-	return handler.handleInvokeChaincode(chaincodeName, args, stub.TxID)
->>>>>>> 0e69b6dc
+	return stub.handler.handleInvokeChaincode(chaincodeName, args, stub.TxID)
 }
 
 // QueryChaincode locally calls the specified chaincode `Query` using the
 // same transaction context; that is, chaincode calling chaincode doesn't
 // create a new transaction message.
 func (stub *ChaincodeStub) QueryChaincode(chaincodeName string, args [][]byte) ([]byte, error) {
-<<<<<<< HEAD
-	return stub.handler.handleQueryChaincode(chaincodeName, args, stub.UUID)
-=======
-	return handler.handleQueryChaincode(chaincodeName, args, stub.TxID)
->>>>>>> 0e69b6dc
+	return stub.handler.handleQueryChaincode(chaincodeName, args, stub.TxID)
 }
 
 // --------- State functions ----------
 
 // GetState returns the byte array value specified by the `key`.
 func (stub *ChaincodeStub) GetState(key string) ([]byte, error) {
-<<<<<<< HEAD
-	return stub.handler.handleGetState(key, stub.UUID)
-=======
-	return handler.handleGetState(key, stub.TxID)
->>>>>>> 0e69b6dc
+	return stub.handler.handleGetState(key, stub.TxID)
 }
 
 // PutState writes the specified `value` and `key` into the ledger.
 func (stub *ChaincodeStub) PutState(key string, value []byte) error {
-<<<<<<< HEAD
-	return stub.handler.handlePutState(key, value, stub.UUID)
-=======
-	return handler.handlePutState(key, value, stub.TxID)
->>>>>>> 0e69b6dc
+	return stub.handler.handlePutState(key, value, stub.TxID)
 }
 
 // DelState removes the specified `key` and its value from the ledger.
 func (stub *ChaincodeStub) DelState(key string) error {
-<<<<<<< HEAD
-	return stub.handler.handleDelState(key, stub.UUID)
-=======
-	return handler.handleDelState(key, stub.TxID)
->>>>>>> 0e69b6dc
+	return stub.handler.handleDelState(key, stub.TxID)
 }
 
 //ReadCertAttribute is used to read an specific attribute from the transaction certificate, *attributeName* is passed as input parameter to this function.
@@ -390,19 +365,11 @@
 // between the startKey and endKey, inclusive. The order in which keys are
 // returned by the iterator is random.
 func (stub *ChaincodeStub) RangeQueryState(startKey, endKey string) (StateRangeQueryIteratorInterface, error) {
-<<<<<<< HEAD
-	response, err := stub.handler.handleRangeQueryState(startKey, endKey, stub.UUID)
+	response, err := stub.handler.handleRangeQueryState(startKey, endKey, stub.TxID)
 	if err != nil {
 		return nil, err
 	}
-	return &StateRangeQueryIterator{stub.handler, stub.UUID, response, 0}, nil
-=======
-	response, err := handler.handleRangeQueryState(startKey, endKey, stub.TxID)
-	if err != nil {
-		return nil, err
-	}
-	return &StateRangeQueryIterator{handler, stub.TxID, response, 0}, nil
->>>>>>> 0e69b6dc
+	return &StateRangeQueryIterator{stub.handler, stub.TxID, response, 0}, nil
 }
 
 // HasNext returns true if the range query iterator contains additional keys
